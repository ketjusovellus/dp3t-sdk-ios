/*
 * Created by Ubique Innovation AG
 * https://www.ubique.ch
 * Copyright (c) 2020. All rights reserved.
 */

@testable import DP3TSDK
import XCTest

final class ExposeeServiceClientTests: XCTestCase {
    func testExposeeEmpty() {
        let batchTimestamp = Date()
        var list = ProtoExposedList()
        list.batchReleaseTime = batchTimestamp.millisecondsSince1970
        let data = try! list.serializedData()
        let headers = ["Etag": "HASH", "date": HTTPURLResponse.dateFormatter.string(from: Date())]
        let response = HTTPURLResponse(url: URL(string: "http://xy.ch")!, statusCode: 200, httpVersion: nil, headerFields: headers)
        let session = MockSession(data: data, urlResponse: response, error: nil)
        let applicationDescriptor = ApplicationDescriptor(appId: "ch.xy", description: "XY", jwtPublicKey: nil, bucketBaseUrl: URL(string: "http://xy.ch")!, reportBaseUrl: URL(string: "http://xy.ch")!, contact: "xy")
        let synchronizer = ExposeeServiceClient(descriptor: applicationDescriptor, urlSession: session)

        let result = synchronizer.getExposeeSynchronously(batchTimestamp: batchTimestamp)

        let timestampIdentifier = String(batchTimestamp.millisecondsSince1970)
        XCTAssert(session.requests.compactMap(\.url?.absoluteString).contains("http://xy.ch/v1/exposed/\(timestampIdentifier)"))
        switch result {
        case let .failure(error):
            XCTFail(error.localizedDescription)
        case let .success(knownCases):
            XCTAssert(knownCases != nil)
            XCTAssert(knownCases!.isEmpty)
        }
    }

    func testExposeeSingle() {
        let onset = Date().addingTimeInterval(10000)
        let batchTimestamp = Date()
        var list = ProtoExposedList()
        list.batchReleaseTime = batchTimestamp.millisecondsSince1970
        var exposee = ProtoExposee()
        exposee.key = Data(base64Encoded: "k6zymVXKbPHBkae6ng2k3H25WrpqxUEluI1w86t+eOI=")!
        exposee.keyDate = onset.millisecondsSince1970
        list.exposed.append(exposee)
        let data = try! list.serializedData()
        let headers = ["Etag": "HASH", "date": HTTPURLResponse.dateFormatter.string(from: Date())]
        let response = HTTPURLResponse(url: URL(string: "http://xy.ch")!, statusCode: 200, httpVersion: nil, headerFields: headers)
        let session = MockSession(data: data, urlResponse: response, error: nil)
        let applicationDescriptor = ApplicationDescriptor(appId: "ch.xy", description: "XY", jwtPublicKey: nil, bucketBaseUrl: URL(string: "http://xy.ch")!, reportBaseUrl: URL(string: "http://xy.ch")!, contact: "xy")
        let synchronizer = ExposeeServiceClient(descriptor: applicationDescriptor, urlSession: session)

        let result = synchronizer.getExposeeSynchronously(batchTimestamp: batchTimestamp)
        let timestampIdentifier = String(batchTimestamp.millisecondsSince1970)
        XCTAssert(session.requests.compactMap(\.url?.absoluteString).contains("http://xy.ch/v1/exposed/\(timestampIdentifier)"))
        switch result {
        case let .failure(error):
            XCTFail(error.localizedDescription)
        case let .success(knownCases):
            XCTAssert(knownCases != nil)
            XCTAssertEqual(knownCases!.first!.key.base64EncodedString(), "k6zymVXKbPHBkae6ng2k3H25WrpqxUEluI1w86t+eOI=")
            XCTAssertEqual(Int(knownCases!.first!.onset.timeIntervalSince1970), Int(onset.timeIntervalSince1970))
        }
    }

    func testWithDifferentEtagExposeeSingle() {
        let onset = Date().addingTimeInterval(10000)
        let batchTimestamp = Date()
        var list = ProtoExposedList()
        list.batchReleaseTime = batchTimestamp.millisecondsSince1970
        var exposee = ProtoExposee()
        exposee.key = Data(base64Encoded: "k6zymVXKbPHBkae6ng2k3H25WrpqxUEluI1w86t+eOI=")!
        exposee.keyDate = onset.millisecondsSince1970
        list.exposed.append(exposee)
        let data = try! list.serializedData()

        let headers = ["Etag": "HASH", "date": HTTPURLResponse.dateFormatter.string(from: Date())]
        // URLSession gives the cached reponse
        let response = HTTPURLResponse(url: URL(string: "http://xy.ch")!, statusCode: 200, httpVersion: nil, headerFields: headers)!

        let cachedHeaders = ["Etag": "HASHDIFF"]
        // URLSession gives the cached reponse
        let cachedResponse = HTTPURLResponse(url: URL(string: "http://xy.ch")!, statusCode: 200, httpVersion: nil, headerFields: cachedHeaders)!

        let session = MockSession(data: data, urlResponse: response, error: nil)
        let applicationDescriptor = ApplicationDescriptor(appId: "ch.xy", description: "XY", jwtPublicKey: nil, bucketBaseUrl: URL(string: "http://xy.ch")!, reportBaseUrl: URL(string: "http://xy.ch")!, contact: "xy")

        let cachedCacheResponse = CachedURLResponse(response: cachedResponse, data: Data())
        let cache = MockUrlCache(response: cachedCacheResponse)

        let synchronizer = ExposeeServiceClient(descriptor: applicationDescriptor, urlSession: session, urlCache: cache)

        let result = synchronizer.getExposeeSynchronously(batchTimestamp: batchTimestamp)
        let timestampIdentifier = String(batchTimestamp.millisecondsSince1970)
        XCTAssert(session.requests.compactMap(\.url?.absoluteString).contains("http://xy.ch/v1/exposed/\(timestampIdentifier)"))
        switch result {
        case let .failure(error):
            XCTFail(error.localizedDescription)
        case let .success(knownCases):
            XCTAssert(knownCases != nil)
            XCTAssertEqual(knownCases!.first!.key.base64EncodedString(), "k6zymVXKbPHBkae6ng2k3H25WrpqxUEluI1w86t+eOI=")
            XCTAssertEqual(Int(knownCases!.first!.onset.timeIntervalSince1970), Int(onset.timeIntervalSince1970))
        }
    }

<<<<<<< HEAD
    func testTimeInconsistency() {
        let timeStamp = Date().addingTimeInterval(Default.shared.parameters.networking.timeShiftThreshold * (-1))
=======
    /*func testTimeInconsistency() {
        let timeStamp = Date().addingTimeInterval(NetworkingConstants.timeShiftThreshold * (-1))
>>>>>>> 09aaf8f5
        let headers = ["Etag": "HASH", "date": HTTPURLResponse.dateFormatter.string(from: timeStamp)]
        let response = HTTPURLResponse(url: URL(string: "http://xy.ch")!, statusCode: 200, httpVersion: nil, headerFields: headers)
        let session = MockSession(data: Data(), urlResponse: response, error: nil)
        let applicationDescriptor = ApplicationDescriptor(appId: "ch.xy", description: "XY", jwtPublicKey: nil, bucketBaseUrl: URL(string: "http://xy.ch")!, reportBaseUrl: URL(string: "http://xy.ch")!, contact: "xy")
        let synchronizer = ExposeeServiceClient(descriptor: applicationDescriptor, urlSession: session)

        let batchTimestamp = Date()
        let result = synchronizer.getExposeeSynchronously(batchTimestamp: batchTimestamp)
        switch result {
        case let .failure(error):
            switch error {
            case let .timeInconsistency(shift: shift):
                let shiftNow = Date().timeIntervalSince(timeStamp)
                XCTAssertEqual(shiftNow, shift, accuracy: .second)
            default:
                XCTFail("Should not succeed due to timeInconsistency")
            }
        case .success:
            XCTFail("Should not succeed due to timeInconsistency")
        }
    }*/

    func testSettingAcceptHeaderProtobuf() {
        let batchTimestamp = Date()
        var list = ProtoExposedList()
        list.batchReleaseTime = batchTimestamp.millisecondsSince1970
        let data = try! list.serializedData()
        let headers = ["Etag": "HASH", "date": HTTPURLResponse.dateFormatter.string(from: Date())]
        let response = HTTPURLResponse(url: URL(string: "http://xy.ch")!, statusCode: 200, httpVersion: nil, headerFields: headers)
        let session = MockSession(data: data, urlResponse: response, error: nil)
        let applicationDescriptor = ApplicationDescriptor(appId: "ch.xy", description: "XY", jwtPublicKey: nil, bucketBaseUrl: URL(string: "http://xy.ch")!, reportBaseUrl: URL(string: "http://xy.ch")!, contact: "xy")
        let synchronizer = ExposeeServiceClient(descriptor: applicationDescriptor, urlSession: session)

        _ = synchronizer.getExposeeSynchronously(batchTimestamp: batchTimestamp)
        let responseHeaders = session.requests.first!.allHTTPHeaderFields!
        XCTAssertEqual(responseHeaders["Accept"]!, "application/x-protobuf")
    }

    static var allTests = [
        ("testExposeeEmpty", testExposeeEmpty),
        ("testExposeeSingle", testExposeeSingle),
        ("testWithDifferentEtagExposeeSingle", testWithDifferentEtagExposeeSingle),
        ("testSettingAcceptHeaderProtobuf", testSettingAcceptHeaderProtobuf),
    ]
}<|MERGE_RESOLUTION|>--- conflicted
+++ resolved
@@ -101,13 +101,8 @@
         }
     }
 
-<<<<<<< HEAD
-    func testTimeInconsistency() {
+    /*func testTimeInconsistency() {
         let timeStamp = Date().addingTimeInterval(Default.shared.parameters.networking.timeShiftThreshold * (-1))
-=======
-    /*func testTimeInconsistency() {
-        let timeStamp = Date().addingTimeInterval(NetworkingConstants.timeShiftThreshold * (-1))
->>>>>>> 09aaf8f5
         let headers = ["Etag": "HASH", "date": HTTPURLResponse.dateFormatter.string(from: timeStamp)]
         let response = HTTPURLResponse(url: URL(string: "http://xy.ch")!, statusCode: 200, httpVersion: nil, headerFields: headers)
         let session = MockSession(data: Data(), urlResponse: response, error: nil)
