--- conflicted
+++ resolved
@@ -82,11 +82,7 @@
 
     /// Triggers sync with the backend to refresh the exposed list
     /// - Parameter callback: callback
-<<<<<<< HEAD
-    public static func sync(callback: ((Result<Void, DP3TTracingErrors>) -> Void)?) {
-=======
-    public static func sync(callback: ((Result<Void, DP3TTracingError>) -> Void)?) throws {
->>>>>>> 963d1d12
+    public static func sync(callback: ((Result<Void, DP3TTracingError>) -> Void)?) {
         guard let instance = instance else {
             fatalError("DP3TSDK not initialized call `initialize(with:delegate:)`")
         }
