/*
 * Created by Ubique Innovation AG
 * https://www.ubique.ch
 * Copyright (c) 2020. All rights reserved.
 */

import Foundation

/// A delegate used to respond on DP3T events
protocol DP3TMatcherDelegate: class {
    /// We found a match
    func didFindMatch()

    /// A new handshake occured
    func handShakeAdded(_ handshake: HandshakeModel)
}

protocol DP3TMatcherProtocol: class {
    /// check for new known case
    /// - Parameter knownCase: known Case
    func checkNewKnownCase(_ knownCase: KnownCaseModel) throws
}

/// matcher for DP3T tokens
class DP3TMatcher: DP3TMatcherProtocol {
    /// The DP3T crypto algorithm
    private let crypto: DP3TCryptoModule

    /// Databse
    private weak var database: DP3TDatabase!

    /// Delegate to notify on DP3T events
    public weak var delegate: DP3TMatcherDelegate!

    /// Initializer
    /// - Parameters:
    ///   - database: databse
    ///   - crypto: star algorithm
    init(database: DP3TDatabase, crypto: DP3TCryptoModule) throws {
        self.database = database
        self.crypto = crypto
    }

    /// check for new known case
    /// - Parameter knownCase: known Case
<<<<<<< HEAD
    func checkNewKnownCase(_ knownCase: KnownCaseModel) throws {
        let contacts = try crypto.checkContacts(secretKey: knownCase.key,
                                                onsetDate: DayDate(date: knownCase.onset),
                                                bucketDate: knownCase.batchTimestamp) { (day) -> ([Contact]) in
=======
    func checkNewKnownCase(_ knownCase: KnownCaseModel, bucketDay: String) throws {
        let dateFormatter = NetworkingConstants.dayIdentifierFormatter
        let onset = dateFormatter.date(from: knownCase.onset)!
        let bucketDayDate = dateFormatter.date(from: bucketDay)!

        let matchingContacts = try crypto.checkContacts(secretKey: knownCase.key,
                                                onsetDate: DayDate(date: onset),
                                                bucketDate: DayDate(date: bucketDayDate)) { (day) -> ([Contact]) in
>>>>>>> c257b5c1
            (try? database.contactsStorage.getContacts(for: day)) ?? []
        }

        if !matchingContacts.isEmpty,
            let knownCaseId = try? database.knownCasesStorage.getId(for: knownCase.key) {

            try matchingContacts.forEach { (contact) in
                guard let contactId = contact.identifier else { return }
                try database.contactsStorage.addKnownCase(knownCaseId, to: contactId)
            }

            let matchedContact = MatchedContact(identifier: knownCaseId, reportDate: bucketDayDate)
            try database.matchedContactsStorage.add(matchedContact: matchedContact)
            delegate.didFindMatch()
        }
    }
}

// MARK: BluetoothDiscoveryDelegate implementation

extension DP3TMatcher: BluetoothDiscoveryDelegate {
    func didDiscover(data: EphID, TXPowerlevel: Double?, RSSI: Double?) throws {
        // Do no realtime matching
        let handshake = HandshakeModel(timestamp: Date(),
                                       ephID: data,
                                       TXPowerlevel: TXPowerlevel,
                                       RSSI: RSSI)
        try database.handshakesStorage.add(handshake: handshake)

        delegate.handShakeAdded(handshake)
    }
}<|MERGE_RESOLUTION|>--- conflicted
+++ resolved
@@ -43,21 +43,10 @@
 
     /// check for new known case
     /// - Parameter knownCase: known Case
-<<<<<<< HEAD
     func checkNewKnownCase(_ knownCase: KnownCaseModel) throws {
-        let contacts = try crypto.checkContacts(secretKey: knownCase.key,
+        let matchingContacts = try crypto.checkContacts(secretKey: knownCase.key,
                                                 onsetDate: DayDate(date: knownCase.onset),
                                                 bucketDate: knownCase.batchTimestamp) { (day) -> ([Contact]) in
-=======
-    func checkNewKnownCase(_ knownCase: KnownCaseModel, bucketDay: String) throws {
-        let dateFormatter = NetworkingConstants.dayIdentifierFormatter
-        let onset = dateFormatter.date(from: knownCase.onset)!
-        let bucketDayDate = dateFormatter.date(from: bucketDay)!
-
-        let matchingContacts = try crypto.checkContacts(secretKey: knownCase.key,
-                                                onsetDate: DayDate(date: onset),
-                                                bucketDate: DayDate(date: bucketDayDate)) { (day) -> ([Contact]) in
->>>>>>> c257b5c1
             (try? database.contactsStorage.getContacts(for: day)) ?? []
         }
 
@@ -69,7 +58,7 @@
                 try database.contactsStorage.addKnownCase(knownCaseId, to: contactId)
             }
 
-            let matchedContact = MatchedContact(identifier: knownCaseId, reportDate: bucketDayDate)
+            let matchedContact = MatchedContact(identifier: knownCaseId, reportDate: DayDate(date: knownCase.batchTimestamp).dayMin)
             try database.matchedContactsStorage.add(matchedContact: matchedContact)
             delegate.didFindMatch()
         }
