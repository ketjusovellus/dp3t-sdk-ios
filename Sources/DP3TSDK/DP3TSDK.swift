--- conflicted
+++ resolved
@@ -130,13 +130,8 @@
     /// Perform a new sync
     /// - Parameter callback: callback
     /// - Throws: if a error happed
-<<<<<<< HEAD
-    func sync(callback: ((Result<Void, DP3TTracingErrors>) -> Void)?) {
+    func sync(callback: ((Result<Void, DP3TTracingError>) -> Void)?) {
         try? database.generateContactsFromHandshakes()
-=======
-    func sync(callback: ((Result<Void, DP3TTracingError>) -> Void)?) throws {
-        try database.generateContactsFromHandshakes()
->>>>>>> 963d1d12
         try? state.numberOfContacts = database.contactsStorage.count()
         try? state.numberOfHandshakes = database.handshakesStorage.count()
         getATracingServiceClient(forceRefresh: true) { [weak self] result in
@@ -178,7 +173,6 @@
             callback(.success(cachedTracingServiceClient))
             return
         }
-<<<<<<< HEAD
 
         switch appInfo {
         case let .discovery(appId, _):
@@ -187,32 +181,20 @@
                     guard let self = self else { return }
                     switch result {
                     case .success:
-                        if let desc = try? self.database.applicationStorage.descriptor(for: appId) {
+                        do {
+                            let desc = try self.database.applicationStorage.descriptor(for: appId) 
                             let client = ExposeeServiceClient(descriptor: desc)
                             self.cachedTracingServiceClient = client
                             callback(.success(client))
-                        } else {
-                            callback(.failure(DP3TTracingErrors.CaseSynchronizationError))
+                        } catch  {
+                            callback(.failure(DP3TTracingError.databaseError(error: error)))
                         }
                     case let .failure(error):
                         callback(.failure(error))
                     }
-=======
-        try? applicationSynchronizer.sync { [weak self] result in
-            guard let self = self else { return }
-            switch result {
-            case .success:
-                do {
-                    let desc = try self.database.applicationStorage.descriptor(for: self.appId)
-                    let client = ExposeeServiceClient(descriptor: desc)
-                    self.cachedTracingServiceClient = client
-                    callback(.success(client))
-                } catch {
-                    callback(.failure(DP3TTracingError.databaseError(error: error)))
->>>>>>> 963d1d12
                 }
             } catch {
-                callback(.failure(DP3TTracingErrors.DatabaseError(error: error)))
+                callback(.failure(DP3TTracingError.databaseError(error: error)))
             }
         case let .manual(appInfo):
             let client = ExposeeServiceClient(descriptor: appInfo, urlSession: urlSession)
