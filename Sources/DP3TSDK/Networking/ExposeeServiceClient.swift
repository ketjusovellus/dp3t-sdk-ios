--- conflicted
+++ resolved
@@ -189,11 +189,7 @@
     /// - Parameters:
     ///   - enviroment: The environment to use
     ///   - completion: The completion block
-<<<<<<< HEAD
-    static func getAvailableApplicationDescriptors(enviroment: Enviroment, urlSession: URLSession = .shared , completion: @escaping (Result<[ApplicationDescriptor], DP3TTracingErrors>) -> Void) {
-=======
-    static func getAvailableApplicationDescriptors(enviroment: Enviroment, urlSession: URLSession = .shared , completion: @escaping (Result<[TracingApplicationDescriptor], DP3TTracingError>) -> Void) {
->>>>>>> 963d1d12
+    static func getAvailableApplicationDescriptors(enviroment: Enviroment, urlSession: URLSession = .shared , completion: @escaping (Result<[ApplicationDescriptor], DP3TTracingError>) -> Void) {
         let url = enviroment.discoveryEndpoint
         let request = URLRequest(url: url)
 
