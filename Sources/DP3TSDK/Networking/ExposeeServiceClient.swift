/*
 * Created by Ubique Innovation AG
 * https://www.ubique.ch
 * Copyright (c) 2020. All rights reserved.
 */

import Foundation
import SwiftJWT
import UIKit

protocol ExposeeServiceClientProtocol {
    typealias ExposeeResult = Result<[KnownCaseModel]?, DP3TNetworkingError>
    typealias ExposeeCompletion = Result<Void, DP3TNetworkingError>
    /// Get all exposee for a known day synchronously
    /// - Parameters:
    ///   - batchTimestamp: The batch timestamp
    ///   - completion: The completion block
    /// - returns: array of objects or nil if they were already cached
    func getExposeeSynchronously(batchTimestamp: Date) -> ExposeeResult

    /// Adds an exposee
    /// - Parameters:
    ///   - exposee: The exposee to add
    ///   - completion: The completion block
    ///   - authentication: The authentication to use for the request
    func addExposee(_ exposee: ExposeeModel, authentication: ExposeeAuthMethod, completion: @escaping (ExposeeCompletion) -> Void)
}

/// The client for managing and fetching exposee
class ExposeeServiceClient: ExposeeServiceClientProtocol {
    /// The descriptor to use for the fetch
    private let descriptor: ApplicationDescriptor
    /// The endpoint for getting exposee
    private let exposeeEndpoint: ExposeeEndpoint
    /// The endpoint for adding and removing exposee
    private let managingExposeeEndpoint: ManagingExposeeEndpoint

    private let urlSession: URLSession

    private let urlCache: URLCache

    private let jwtVerifier: DP3TJWTVerifier?

    /// The user agent to send with the requests
    private var userAgent: String {
        let appId = descriptor.appId
        let appVersion = (Bundle.main.infoDictionary?["CFBundleShortVersionString"] as? String) ?? "0.0"
        let systemVersion = UIDevice.current.systemVersion

        return [appId, appVersion, "iOS", systemVersion].joined(separator: ";")
    }

    /// Initialize the client with a  descriptor
    /// - Parameter descriptor: The descriptor to use
    public init(descriptor: ApplicationDescriptor, urlSession: URLSession = .shared, urlCache: URLCache = .shared) {
        self.descriptor = descriptor
        self.urlSession = urlSession
        self.urlCache = urlCache
        exposeeEndpoint = ExposeeEndpoint(baseURL: descriptor.bucketBaseUrl)
        managingExposeeEndpoint = ManagingExposeeEndpoint(baseURL: descriptor.reportBaseUrl)
        if #available(iOS 11.0, *), let jwtPublicKey = descriptor.jwtPublicKey {
            jwtVerifier = DP3TJWTVerifier(publicKey: jwtPublicKey, jwtTokenHeaderKey: "Signature")
        } else {
            jwtVerifier = nil
        }
    }

    /// Get all exposee for a known day synchronously
    /// - Parameters:
    ///   - batchTimestamp: The batch timestamp
    ///   - completion: The completion block
    /// - returns: array of objects or nil if they were already cached
    func getExposeeSynchronously(batchTimestamp: Date) -> Result<[KnownCaseModel]?, DP3TNetworkingError> {
        let url = exposeeEndpoint.getExposee(batchTimestamp: batchTimestamp)
        var request = URLRequest(url: url, cachePolicy: .useProtocolCachePolicy, timeoutInterval: 60.0)
        request.setValue("application/x-protobuf", forHTTPHeaderField: "Accept")

        let (data, response, error) = urlSession.synchronousDataTask(with: request)

        guard error == nil else {
            return .failure(.networkSessionError(error: error!))
        }
        guard let httpResponse = response as? HTTPURLResponse else {
            return .failure(.notHTTPResponse)
        }

<<<<<<< HEAD
        if let date = httpResponse.date,
            abs(Date().timeIntervalSince(date)) > Default.shared.parameters.networking.timeShiftThreshold {
=======
        /*if let date = httpResponse.date,
            abs(Date().timeIntervalSince(date)) > NetworkingConstants.timeShiftThreshold {
>>>>>>> 09aaf8f5
            return .failure(.timeInconsistency(shift: Date().timeIntervalSince(date)))
        }*/

        let httpStatus = httpResponse.statusCode
        switch httpStatus {
        case 200:
            break
        case 404:
            // 404 not found response means there is no data for this day
            return .success([])
        default:
            return .failure(.HTTPFailureResponse(status: httpStatus))
        }

        guard let responseData = data else {
            return .failure(.noDataReturned)
        }

        // Validate JWT
        if #available(iOS 11.0, *), let verifier = jwtVerifier {
            do {
                let claims: ExposeeClaims = try verifier.verify(httpResponse: httpResponse, httpBody: responseData)

                // Verify the batch time
                let batchReleaseTimeRaw = claims.batchReleaseTime
                let calimBatchTimestamp = try Int(value: batchReleaseTimeRaw) / 1000
                guard Int(batchTimestamp.timeIntervalSince1970) == calimBatchTimestamp else {
                    return .failure(.jwtSignatureError(code: 3, debugDescription: "Batch release time missmatch"))
                }

            } catch let error as DP3TNetworkingError {
                return .failure(error)
            } catch {
                return .failure(DP3TNetworkingError.jwtSignatureError(code: 200, debugDescription: "Unknown error \(error)"))
            }
        }

        do {
            let protoList = try ProtoExposedList(serializedData: responseData)

            guard protoList.batchReleaseTime == batchTimestamp.millisecondsSince1970 else {
                return .failure(.batchReleaseTimeMissmatch)
            }

            let transformed: [KnownCaseModel] = protoList.exposed.map {
                KnownCaseModel(proto: $0, batchTimestamp: batchTimestamp)
            }
            return .success(transformed)
        } catch {
            return .failure(.couldNotParseData(error: error, origin: 1))
        }
    }

    /// Adds an exposee
    /// - Parameters:
    ///   - exposee: The exposee to add
    ///   - completion: The completion block
    ///   - authentication: The authentication to use for the request
    func addExposee(_ exposee: ExposeeModel, authentication: ExposeeAuthMethod, completion: @escaping (Result<Void, DP3TNetworkingError>) -> Void) {
        // addExposee endpoint
        let url = managingExposeeEndpoint.addExposee()

        guard let payload = try? JSONEncoder().encode(exposee) else {
            completion(.failure(.couldNotEncodeBody))
            return
        }

        var request = URLRequest(url: url)
        request.httpMethod = "POST"
        request.addValue("application/json", forHTTPHeaderField: "Content-Type")
        request.addValue(String(payload.count), forHTTPHeaderField: "Content-Length")
        request.addValue(userAgent, forHTTPHeaderField: "User-Agent")
        if case let ExposeeAuthMethod.HTTPAuthorizationBearer(token: token) = authentication {
            request.addValue("Bearer \(token)", forHTTPHeaderField: "Authorization")
        }
        request.httpBody = payload

        let task = urlSession.dataTask(with: request, completionHandler: { _, response, error in
            guard error == nil else {
                completion(.failure(.networkSessionError(error: error!)))
                return
            }
            guard let httpResponse = response as? HTTPURLResponse else {
                completion(.failure(.notHTTPResponse))
                return
            }

            let statusCode = httpResponse.statusCode
            guard statusCode == 200 else {
                completion(.failure(.HTTPFailureResponse(status: statusCode)))
                return
            }

            completion(.success(()))
        })
        task.resume()
    }

    /// Returns the list of all available application descriptors registered with the backend
    /// - Parameters:
    ///   - enviroment: The environment to use
    ///   - completion: The completion block
    static func getAvailableApplicationDescriptors(enviroment: Enviroment, urlSession: URLSession = .shared, completion: @escaping (Result<[ApplicationDescriptor], DP3TNetworkingError>) -> Void) {
        let url = enviroment.discoveryEndpoint
        let request = URLRequest(url: url)

        let task = urlSession.dataTask(with: request, completionHandler: { data, response, error in
            guard error == nil else {
                completion(.failure(.networkSessionError(error: error!)))
                return
            }
            guard let httpResponse = response as? HTTPURLResponse else {
                completion(.failure(.notHTTPResponse))
                return
            }

            let statusCode = httpResponse.statusCode
            guard statusCode == 200 else {
                completion(.failure(.HTTPFailureResponse(status: statusCode)))
                return
            }

            guard let responseData = data else {
                completion(.failure(.noDataReturned))
                return
            }

            do {
                let discoveryResponse = try JSONDecoder().decode(DiscoveryServiceResponse.self, from: responseData)
                return completion(.success(discoveryResponse.applications))
            } catch {
                completion(.failure(.couldNotParseData(error: error, origin: 2)))
                return
            }
        })
        task.resume()
    }
}

internal extension HTTPURLResponse {
    static var dateFormatter: DateFormatter = {
        let formatter = DateFormatter()
        formatter.dateFormat = "EEEE, dd MMMM yyyy HH:mm:ss ZZZ"
        return formatter
    }()

    var date: Date? {
        guard let string = value(for: "date") else { return nil }
        return HTTPURLResponse.dateFormatter.date(from: string)
    }

    func value(for key: String) -> String? {
        if #available(iOS 13.0, *) {
            return value(forHTTPHeaderField: key)
        } else {
            // https://bugs.swift.org/browse/SR-2429
            return (allHeaderFields as NSDictionary)[key] as? String
        }
    }
}

private struct ExposeeClaims: DP3TClaims {
    let iss: String
    let iat: Date
    let exp: Date
    let contentHash: String
    let batchReleaseTime: String
    let hashAlg: String

    enum CodingKeys: String, CodingKey {
        case contentHash = "content-hash"
        case batchReleaseTime = "batch-release-time"
        case hashAlg = "hash-alg"
        case iss, iat, exp
    }
}

private extension URLSession {
    func synchronousDataTask(with request: URLRequest) -> (Data?, URLResponse?, Error?) {
        var data: Data?
        var response: URLResponse?
        var error: Error?

        let semaphore = DispatchSemaphore(value: 0)

        let dataTask = self.dataTask(with: request) {
            data = $0
            response = $1
            error = $2

            semaphore.signal()
        }
        dataTask.resume()

        _ = semaphore.wait(timeout: .distantFuture)

        return (data, response, error)
    }
}<|MERGE_RESOLUTION|>--- conflicted
+++ resolved
@@ -84,13 +84,8 @@
             return .failure(.notHTTPResponse)
         }
 
-<<<<<<< HEAD
-        if let date = httpResponse.date,
+        /*if let date = httpResponse.date,
             abs(Date().timeIntervalSince(date)) > Default.shared.parameters.networking.timeShiftThreshold {
-=======
-        /*if let date = httpResponse.date,
-            abs(Date().timeIntervalSince(date)) > NetworkingConstants.timeShiftThreshold {
->>>>>>> 09aaf8f5
             return .failure(.timeInconsistency(shift: Date().timeIntervalSince(date)))
         }*/
 
