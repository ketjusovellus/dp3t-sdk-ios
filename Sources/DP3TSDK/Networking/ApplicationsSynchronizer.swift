/*
 * Created by Ubique Innovation AG
 * https://www.ubique.ch
 * Copyright (c) 2020. All rights reserved.
 */

import Foundation

/// Fetch the discovery data and stores it
class ApplicationSynchronizer {
    /// The storage of the data
    let storage: ApplicationStorage
    /// applicationInfo
    let appInfo: DP3TApplicationInfo
    /// url session to use
    let urlSession: URLSession

    /// Create a synchronizer
    /// - Parameters:
    ///   - enviroment: The environment of the synchronizer
    ///   - storage: The storage
    ///   - urlSession: The urlSession to use
    init(appInfo: DP3TApplicationInfo, storage: ApplicationStorage, urlSession: URLSession) {
        self.storage = storage
        self.appInfo = appInfo
        self.urlSession = urlSession
    }

    /// Synchronize the local and remote data.
    /// - Parameter callback: A callback with the sync result
<<<<<<< HEAD
    func sync(callback: @escaping (Result<Void, DP3TTracingErrors>) -> Void) throws {
        guard case let DP3TApplicationInfo.discovery(_, enviroment) = appInfo else {
            fatalError("ApplicationSynchronizer should not be used in manual mode")
        }
=======
    func sync(callback: @escaping (Result<Void, DP3TTracingError>) -> Void) throws {
>>>>>>> 963d1d12
        ExposeeServiceClient.getAvailableApplicationDescriptors(enviroment: enviroment, urlSession: urlSession) { [weak self] result in
            guard let self = self else { return }
            switch result {
            case let .success(ad):
                do {
                    try ad.forEach(self.storage.add(appDescriptor:))
                    callback(.success(()))
                } catch {
                    callback(.failure(DP3TTracingError.databaseError(error: error)))
                }
            case let .failure(error):
                callback(.failure(DP3TTracingError.networkingError(error: error)))
            }
        }


    }
}<|MERGE_RESOLUTION|>--- conflicted
+++ resolved
@@ -28,14 +28,10 @@
 
     /// Synchronize the local and remote data.
     /// - Parameter callback: A callback with the sync result
-<<<<<<< HEAD
-    func sync(callback: @escaping (Result<Void, DP3TTracingErrors>) -> Void) throws {
+    func sync(callback: @escaping (Result<Void, DP3TTracingError>) -> Void) throws {
         guard case let DP3TApplicationInfo.discovery(_, enviroment) = appInfo else {
             fatalError("ApplicationSynchronizer should not be used in manual mode")
         }
-=======
-    func sync(callback: @escaping (Result<Void, DP3TTracingError>) -> Void) throws {
->>>>>>> 963d1d12
         ExposeeServiceClient.getAvailableApplicationDescriptors(enviroment: enviroment, urlSession: urlSession) { [weak self] result in
             guard let self = self else { return }
             switch result {
