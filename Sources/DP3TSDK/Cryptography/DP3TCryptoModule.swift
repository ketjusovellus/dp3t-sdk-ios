/*
 * Created by Ubique Innovation AG
 * https://www.ubique.ch
 * Copyright (c) 2020. All rights reserved.
 */

import CommonCrypto
import Foundation

/// Implements the ephID and secretkey handling
/// as specified in https://github.com/DP-3T/documents
class DP3TCryptoModule {

    private let store: SecureStorageProtocol

<<<<<<< HEAD
    init?(store: SecureStorageProtocol = SecureStorage()) {
=======
    /// Initilized the module
    /// - Parameter store: storage to use to persist secretkeys and ephIDs
    init(store: SecureStorageProtocol = SecureStorage.shared) throws {
>>>>>>> 3df98ed8
        self.store = store
        do {
            let keys = try store.getSecretKeys()
            if keys.isEmpty {
                try generateInitialSecretKey()
            }
        } catch KeychainError.notFound {
            try generateInitialSecretKey()
        }
    }

    /// method to generate a secret key based on its predecessor
    /// - Parameter SKt0: secret key predecessor
    /// - Returns: next secret key
    private func getSKt1(SKt0: Data) -> Data {
        return Crypto.sha256(SKt0)
    }

    /// Generates new secret key and discards oldest ones if we have more than CryptoConstants.numberOfDaysToKeepData stored
    /// - Throws: throws is a error happens
    private func rotateSK() throws {
        var keys = try store.getSecretKeys()
        guard let firstKey = keys.first else {
            throw CryptoError.dataIntegrity
        }
        let nextSecretKeyDay = firstKey.day.getNext()
        let sKt1 = getSKt1(SKt0: firstKey.keyData)
        keys.insert(SecretKey(day: nextSecretKeyDay, keyData: sKt1), at: 0)
        let keysToStore = Array(keys.prefix(CryptoConstants.numberOfDaysToKeepData))
        try store.setSecretKeys(keysToStore)
    }

    /// get secret day of given day
    /// - Parameter day: optional day for secret key, defaults to today
    /// - Throws: throws if a error occurs
    /// - Returns: the secret key
    internal func getCurrentSK(day: SecretKeyDay = SecretKeyDay()) throws -> Data {
        var keys = try store.getSecretKeys()
        while keys.first!.day.isBefore(other: day) {
            try rotateSK()
            keys = try store.getSecretKeys()
        }
        guard let firstKey = keys.first else {
            throw CryptoError.dataIntegrity
        }
        assert(firstKey.day.timestamp == day.timestamp)
        return firstKey.keyData
    }

    /// generates ephIDs based on secret key
    /// - Parameter secretKey: secret key to base ephIDs on
    /// - Throws: throws if a error happens
    /// - Returns: the ephIDs
    internal static func createEphIDs(secretKey: Data) throws -> [Data] {
        let hmac = Crypto.hmac(msg: CryptoConstants.broadcastKey, key: secretKey)

        let zeroData = Data(count: CryptoConstants.keyLenght * CryptoConstants.numberOfEpochsPerDay)

        let aes = try Crypto.AESCTREncrypt(keyData: hmac)

        var ephIDs = [Data]()
        let prgData = try aes.encrypt(data: zeroData)
        for i in 0 ..< CryptoConstants.numberOfEpochsPerDay {
            let pos = i * CryptoConstants.keyLenght
            ephIDs.append(prgData[pos ..< pos + CryptoConstants.keyLenght])
        }

        ephIDs.shuffle()

        return ephIDs
    }

    /// retrieves the ephIDs for a given day
    ///  either from storage or they get generate on demand
    /// - Parameter day: optional day for ephIDs, defaults to today
    /// - Throws: throws if a error happens
    /// - Returns: the ephIDs
    private func getEphIDsForToday(day: SecretKeyDay = SecretKeyDay()) throws -> [Data] {
        var stored = try? store.getEphIDs()
        if stored == nil || stored?.day != day {
            let currentSk = try getCurrentSK(day: day)
            let ephIDs = try DP3TCryptoModule.createEphIDs(secretKey: currentSk)
            stored = EphIDsForDay(day: day, ephIDs: ephIDs)
            try store.setEphIDs(stored!)
        }
        return stored!.ephIDs
    }

    /// retrieve current ephID
    /// - Throws: throws if a error happens
    /// - Returns: the ephID
    internal func getCurrentEphID() throws -> Data {
        let day = SecretKeyDay()
        let ephIDs = try getEphIDsForToday(day: day)
        let counter = Int((Date().timeIntervalSince1970 - day.timestamp) / Double(CryptoConstants.millisecondsPerEpoch))
        return ephIDs[counter]
    }

    /// check if we had handshakes with a contact given its secretkey
    /// - Parameters:
    ///   - secretKey: the secret key of the contact
    ///   - onsetDate: the day on which onwards the contact published its secret key
    ///   - bucketDate: the day on which the contact published its secret key
    ///   - getHandshake: a callback to retreive handshakes for a given day
    /// - Throws: throws if a error occurs
    /// - Returns: the first handshakes whose token matches the secret key
    internal func checkContacts(secretKey: Data, onsetDate: SecretKeyDay, bucketDate: SecretKeyDay, getHandshake: (Date) -> ([HandshakeModel])) throws -> HandshakeModel? {
        var dayToTest: SecretKeyDay = onsetDate
        var secretKeyForDay: Data = secretKey
        while dayToTest.timestamp <= bucketDate.timestamp {
            let handshakesOnDay = getHandshake(Date(timeIntervalSince1970: dayToTest.timestamp))
            guard !handshakesOnDay.isEmpty else {
                dayToTest = dayToTest.getNext()
                secretKeyForDay = getSKt1(SKt0: secretKeyForDay)
                continue
            }

            // generate all ephIDs for day
            let ephIDs = try DP3TCryptoModule.createEphIDs(secretKey: secretKeyForDay)
            // check all handshakes if they match any of the ephIDs
            for handshake in handshakesOnDay {
                for ephID in ephIDs {
                    if handshake.ephID == ephID {
                        return handshake
                    }
                }
            }

            // update day to next day and rotate sk accordingly
            dayToTest = dayToTest.getNext()
            secretKeyForDay = getSKt1(SKt0: secretKeyForDay)
        }
        return nil
    }

    /// retreives the secret key to publich for a given day
    /// - Parameter onsetDate: the day
    /// - Throws: throws if a error happens
    /// - Returns: the secret key
    internal func getSecretKeyForPublishing(onsetDate: Date) throws -> Data? {
        let keys = try store.getSecretKeys()
        let day = SecretKeyDay(date: onsetDate)
        for key in keys {
            if key.day == day {
                return key.keyData
            }
        }
        if let last = keys.last,
            day.isBefore(other: last.day) {
            return last.keyData
        }
        return nil
    }

    /// reset data
    public func reset() {
        store.removeAllObject()
    }

    /// generate initial secret key
    /// - Throws: throws if a error occurs
    private func generateInitialSecretKey() throws {
<<<<<<< HEAD
        let keyData = try generateRandomKey()
        try store.setSecretKeys([SecretKey(epoch: Epoch(), keyData: keyData)])
    }

    private func generateRandomKey() throws -> Data {
        var keyData = Data(count: Int(CC_SHA256_DIGEST_LENGTH))
        let result = keyData.withUnsafeMutableBytes {
            SecRandomCopyBytes(kSecRandomDefault, Int(CC_SHA256_DIGEST_LENGTH), $0.baseAddress!)
        }
        guard result == errSecSuccess else {
            throw KeychainError.cannotAccess(result)
        }
        return keyData
=======
        let keyData = try Crypto.generateRandomKey()
        try store.setSecretKeys([SecretKey(day: SecretKeyDay(), keyData: keyData)])
>>>>>>> 3df98ed8
    }
}<|MERGE_RESOLUTION|>--- conflicted
+++ resolved
@@ -13,13 +13,9 @@
 
     private let store: SecureStorageProtocol
 
-<<<<<<< HEAD
-    init?(store: SecureStorageProtocol = SecureStorage()) {
-=======
     /// Initilized the module
     /// - Parameter store: storage to use to persist secretkeys and ephIDs
-    init(store: SecureStorageProtocol = SecureStorage.shared) throws {
->>>>>>> 3df98ed8
+    init(store: SecureStorageProtocol = SecureStorage()) throws {
         self.store = store
         do {
             let keys = try store.getSecretKeys()
@@ -182,23 +178,7 @@
     /// generate initial secret key
     /// - Throws: throws if a error occurs
     private func generateInitialSecretKey() throws {
-<<<<<<< HEAD
-        let keyData = try generateRandomKey()
-        try store.setSecretKeys([SecretKey(epoch: Epoch(), keyData: keyData)])
-    }
-
-    private func generateRandomKey() throws -> Data {
-        var keyData = Data(count: Int(CC_SHA256_DIGEST_LENGTH))
-        let result = keyData.withUnsafeMutableBytes {
-            SecRandomCopyBytes(kSecRandomDefault, Int(CC_SHA256_DIGEST_LENGTH), $0.baseAddress!)
-        }
-        guard result == errSecSuccess else {
-            throw KeychainError.cannotAccess(result)
-        }
-        return keyData
-=======
         let keyData = try Crypto.generateRandomKey()
         try store.setSecretKeys([SecretKey(day: SecretKeyDay(), keyData: keyData)])
->>>>>>> 3df98ed8
     }
 }